<!doctype html>
<html lang="en">
  <head>
    <meta charset="UTF-8" />
<<<<<<< HEAD
=======
    <link rel="icon" type="image/svg+xml" href="/favicon.svg" />
>>>>>>> 40f28b87
    <meta name="viewport" content="width=device-width, initial-scale=1.0" />
    <title>AI Dev Academy - Game</title>
  </head>
  <body>
    <div id="root"></div>
    <script type="module" src="/src/main.tsx"></script>
  </body>
</html><|MERGE_RESOLUTION|>--- conflicted
+++ resolved
@@ -2,10 +2,7 @@
 <html lang="en">
   <head>
     <meta charset="UTF-8" />
-<<<<<<< HEAD
-=======
     <link rel="icon" type="image/svg+xml" href="/favicon.svg" />
->>>>>>> 40f28b87
     <meta name="viewport" content="width=device-width, initial-scale=1.0" />
     <title>AI Dev Academy - Game</title>
   </head>
