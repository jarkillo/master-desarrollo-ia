"""Minigames API routes - Bug Hunt and other mini-games."""

from datetime import datetime
<<<<<<< HEAD
from typing import Optional
from fastapi import APIRouter, Depends, HTTPException, Query, Header
from sqlalchemy.orm import Session
from sqlalchemy import desc, func
=======
>>>>>>> 40f28b87

from app.content.bug_templates import (
    BugTemplate,
    get_random_template,
    get_template_by_id,
)
from app.database import get_db
from app.i18n import get_bug_template_i18n
from app.models import BugHuntGame, Player, PlayerStats
from app.schemas.minigame import (
    BugHuntStartRequest,
    BugHuntStartResponse,
    BugHuntSubmitRequest,
    BugHuntSubmitResponse,
    BugResult,
    LeaderboardEntry,
    LeaderboardResponse,
    PlayerBugHuntStatsResponse,
)
<<<<<<< HEAD
=======
from fastapi import APIRouter, Depends, HTTPException, Query
from sqlalchemy import desc, func
from sqlalchemy.orm import Session
>>>>>>> 40f28b87

router = APIRouter()


# Bug Hunt Endpoints

@router.post("/bug-hunt/start", response_model=BugHuntStartResponse)
async def start_bug_hunt(
    request: BugHuntStartRequest,
    db: Session = Depends(get_db),
    accept_language: str = Header(default="es", alias="Accept-Language")
):
    """
    Start a new Bug Hunt game session.

    - **player_id**: ID of the player starting the game
    - **difficulty**: Optional difficulty level (easy, medium, hard)

    Returns a code snippet with bugs and a session ID for submission.
    Supports i18n via Accept-Language header (es, en).
    """
    # Extract language code (handle "es-ES" -> "es", "en-US" -> "en")
    language = accept_language.split("-")[0].lower() if accept_language else "es"
    if language not in ["es", "en"]:
        language = "es"  # Default to Spanish

    # Verify player exists
    player = db.query(Player).filter(Player.id == request.player_id).first()
    if not player:
        raise HTTPException(status_code=404, detail="Player not found")

    # Get random template based on difficulty
    try:
        template: BugTemplate = get_random_template(difficulty=request.difficulty)
    except ValueError as e:
        raise HTTPException(status_code=400, detail=str(e))

    # Get translated metadata
    try:
        i18n_data = get_bug_template_i18n(template.id, language)
    except ValueError:
        # Fallback to template defaults if translation not found
        i18n_data = {
            "title": template.title,
            "description": template.description
        }

    # Create game session
    started_at = datetime.utcnow()
    game_session = BugHuntGame(
        player_id=request.player_id,
        template_id=template.id,
        difficulty=template.difficulty,
        bugs_total=len(template.bugs),
        bugs_found=0,
        time_seconds=0,
        score=0,
        xp_earned=0,
        started_at=started_at
    )

    db.add(game_session)
    db.commit()
    db.refresh(game_session)

    return BugHuntStartResponse(
        session_id=game_session.id,
        template_id=template.id,
        title=i18n_data["title"],
        description=i18n_data["description"],
        difficulty=template.difficulty,
        code=template.code,
        bugs_count=len(template.bugs),
        max_xp=template.xp_reward,
        started_at=started_at
    )


def calculate_bug_hunt_score(
    bugs_found: int,
    bugs_total: int,
    time_seconds: float,
    false_positives: int,
    difficulty: str
) -> tuple[int, int]:
    """
    Calculate score and XP for Bug Hunt game.

    Returns: (score, xp_earned)
    """
    # Base score from bugs found
    base_score = (bugs_found / bugs_total) * 1000 if bugs_total > 0 else 0

    # Accuracy penalty for false positives
    if false_positives > 0:
        base_score -= false_positives * 100

    # Time bonus (faster = better, max 200 bonus points)
    # Perfect time thresholds by difficulty
    time_thresholds = {
        "easy": 60,    # 1 minute
        "medium": 120,  # 2 minutes
        "hard": 180     # 3 minutes
    }
    threshold = time_thresholds.get(difficulty, 120)
    time_bonus = max(0, int(200 * (1 - min(time_seconds / threshold, 1))))

    # Calculate final score
    score = max(0, int(base_score + time_bonus))

    # XP calculation
    xp_multipliers = {
        "easy": 50,
        "medium": 75,
        "hard": 100
    }
    base_xp = xp_multipliers.get(difficulty, 50)

    # Perfect game bonus
    perfect_bonus = 0
    if bugs_found == bugs_total and false_positives == 0:
        perfect_bonus = 50

    # Speed bonus
    speed_bonus = min(25, time_bonus // 4)

    xp_earned = base_xp + perfect_bonus + speed_bonus

    return score, xp_earned


@router.post("/bug-hunt/submit", response_model=BugHuntSubmitResponse)
async def submit_bug_hunt(
    request: BugHuntSubmitRequest,
    db: Session = Depends(get_db),
    accept_language: str = Header(default="es", alias="Accept-Language")
):
    """
    Submit Bug Hunt answers and get results.

    - **session_id**: Game session ID from start response
    - **player_id**: Player ID
    - **found_bug_lines**: List of line numbers identified as bugs
    - **time_seconds**: Time taken to complete

    Returns score, XP earned, and detailed results.
    Supports i18n via Accept-Language header (es, en).
    """
    # Extract language code (handle "es-ES" -> "es", "en-US" -> "en")
    language = accept_language.split("-")[0].lower() if accept_language else "es"
    if language not in ["es", "en"]:
        language = "es"  # Default to Spanish

    # Get game session
    game_session = db.query(BugHuntGame).filter(BugHuntGame.id == request.session_id).first()
    if not game_session:
        raise HTTPException(status_code=404, detail="Game session not found")

    # Verify player
    if game_session.player_id != request.player_id:
        raise HTTPException(status_code=403, detail="This session belongs to another player")

    # Get template to validate answers
    try:
        template = get_template_by_id(game_session.template_id)
    except ValueError:
        raise HTTPException(status_code=500, detail="Template not found")

    # Get translated bug descriptions
    try:
        i18n_data = get_bug_template_i18n(template.id, language)
        i18n_bugs = {i: bug for i, bug in enumerate(i18n_data.get("bugs", []))}
    except ValueError:
        i18n_bugs = {}

    # Extract correct bug lines from template
    correct_bug_lines = {bug["line"] for bug in template.bugs}
    submitted_lines = set(request.found_bug_lines)

    # Calculate results
    found_correct = submitted_lines & correct_bug_lines
    missed_bugs = correct_bug_lines - submitted_lines
    false_positives_set = submitted_lines - correct_bug_lines

    bugs_found = len(found_correct)
    bugs_missed = len(missed_bugs)
    false_positives_count = len(false_positives_set)

    # Calculate score and XP
    score, xp_earned = calculate_bug_hunt_score(
        bugs_found=bugs_found,
        bugs_total=len(correct_bug_lines),
        time_seconds=request.time_seconds,
        false_positives=false_positives_count,
        difficulty=template.difficulty
    )

    # Build detailed results with translations
    results = []
    for idx, bug in enumerate(template.bugs):
        line = bug["line"]
        was_found = line in submitted_lines

        # Get translated description or fallback to original
        translated_bug = i18n_bugs.get(idx, {})
        description = translated_bug.get("description", bug["description"])

        results.append(BugResult(
            line=line,
            found=was_found,
            is_correct=True,
            bug_type=bug["type"],
            description=description
        ))

    # Add false positives to results (with translation)
    no_bug_message = "No hay bug en esta línea" if language == "es" else "No bug on this line"
    for line in false_positives_set:
        results.append(BugResult(
            line=line,
            found=True,
            is_correct=False,
            bug_type=None,
            description=no_bug_message
        ))

    # Calculate accuracy
    accuracy = (bugs_found / len(correct_bug_lines)) * 100 if correct_bug_lines else 0

    # Check if perfect game
    is_perfect = bugs_found == len(correct_bug_lines) and false_positives_count == 0

    # Update game session
    game_session.bugs_found = bugs_found
    game_session.time_seconds = request.time_seconds
    game_session.score = score
    game_session.xp_earned = xp_earned
    game_session.found_bugs = list(found_correct)
    game_session.missed_bugs = list(missed_bugs)
    game_session.false_positives = list(false_positives_set)
    game_session.completed_at = datetime.utcnow()

    # Update player XP
    player = db.query(Player).filter(Player.id == request.player_id).first()
    if player:
        player.xp += xp_earned
        # Update level based on XP (Level = floor(sqrt(XP / 100)) + 1)
        import math
        player.level = math.floor(math.sqrt(player.xp / 100)) + 1

    # Update player stats
    stats = db.query(PlayerStats).filter(PlayerStats.player_id == request.player_id).first()
    if not stats:
        stats = PlayerStats(
            player_id=request.player_id,
            bug_hunt_games_played=1,
            bug_hunt_wins=1 if is_perfect else 0,
            last_activity_date=datetime.utcnow()
        )
        db.add(stats)
    else:
        stats.bug_hunt_games_played += 1
        if is_perfect:
            stats.bug_hunt_wins += 1
        stats.last_activity_date = datetime.utcnow()

    db.commit()

    # Check for achievements (simplified - could be more sophisticated)
    achievements_unlocked = []
    if is_perfect:
        achievements_unlocked.append("bug_hunter")

    return BugHuntSubmitResponse(
        success=True,
        score=score,
        xp_earned=xp_earned,
        bugs_found=bugs_found,
        bugs_total=len(correct_bug_lines),
        bugs_missed=bugs_missed,
        false_positives=false_positives_count,
        accuracy=accuracy,
        time_seconds=request.time_seconds,
        is_perfect=is_perfect,
        results=results,
        performance_bonus=xp_earned - template.xp_reward if xp_earned > template.xp_reward else 0,
        achievements_unlocked=achievements_unlocked
    )


@router.get("/bug-hunt/leaderboard", response_model=LeaderboardResponse)
async def get_bug_hunt_leaderboard(
    difficulty: str | None = Query(None, description="Filter by difficulty"),
    limit: int = Query(10, ge=1, le=100, description="Number of entries to return"),
    db: Session = Depends(get_db)
):
    """
    Get Bug Hunt leaderboard.

    - **difficulty**: Optional filter by difficulty (easy, medium, hard)
    - **limit**: Number of entries to return (1-100)

    Returns top scores globally or filtered by difficulty.
    """
    # Build query
    query = db.query(
        BugHuntGame,
        Player.username
    ).join(Player, BugHuntGame.player_id == Player.id)

    # Apply difficulty filter if specified
    if difficulty:
        if difficulty not in ["easy", "medium", "hard"]:
            raise HTTPException(status_code=400, detail="Invalid difficulty. Must be: easy, medium, or hard")
        query = query.filter(BugHuntGame.difficulty == difficulty)

    # Order by score descending and limit
    query = query.order_by(desc(BugHuntGame.score)).limit(limit)

    results = query.all()

    # Build leaderboard entries
    entries = []
    for rank, (game, username) in enumerate(results, start=1):
        entries.append(LeaderboardEntry(
            rank=rank,
            player_id=game.player_id,
            username=username,
            score=game.score,
            bugs_found=game.bugs_found,
            bugs_total=game.bugs_total,
            time_seconds=game.time_seconds,
            accuracy=game.accuracy,
            difficulty=game.difficulty,
            completed_at=game.completed_at
        ))

    total_count = db.query(func.count(BugHuntGame.id))
    if difficulty:
        total_count = total_count.filter(BugHuntGame.difficulty == difficulty)
    total_count = total_count.scalar()

    return LeaderboardResponse(
        total_entries=total_count or 0,
        entries=entries,
        difficulty_filter=difficulty
    )


@router.get("/bug-hunt/stats/{player_id}", response_model=PlayerBugHuntStatsResponse)
async def get_player_bug_hunt_stats(
    player_id: int,
    db: Session = Depends(get_db)
):
    """
    Get Bug Hunt statistics for a specific player.

    - **player_id**: Player ID

    Returns aggregated statistics for the player's Bug Hunt games.
    """
    # Verify player exists
    player = db.query(Player).filter(Player.id == player_id).first()
    if not player:
        raise HTTPException(status_code=404, detail="Player not found")

    # Get all games for player
    games = db.query(BugHuntGame).filter(BugHuntGame.player_id == player_id).all()

    if not games:
        return PlayerBugHuntStatsResponse(
            total_games_played=0,
            total_bugs_found=0,
            total_perfect_games=0,
            best_score=0,
            average_score=0.0,
            average_accuracy=0.0,
            favorite_difficulty=None,
            total_xp_earned=0
        )

    # Calculate stats
    total_games = len(games)
    total_bugs_found = sum(g.bugs_found for g in games)
    total_perfect_games = sum(1 for g in games if g.is_perfect)
    best_score = max(g.score for g in games)
    average_score = sum(g.score for g in games) / total_games
    average_accuracy = sum(g.accuracy for g in games) / total_games
    total_xp_earned = sum(g.xp_earned for g in games)

    # Find favorite difficulty (most played)
    difficulty_counts = {}
    for game in games:
        difficulty_counts[game.difficulty] = difficulty_counts.get(game.difficulty, 0) + 1

    favorite_difficulty = max(difficulty_counts, key=difficulty_counts.get) if difficulty_counts else None

    return PlayerBugHuntStatsResponse(
        total_games_played=total_games,
        total_bugs_found=total_bugs_found,
        total_perfect_games=total_perfect_games,
        best_score=best_score,
        average_score=average_score,
        average_accuracy=average_accuracy,
        favorite_difficulty=favorite_difficulty,
        total_xp_earned=total_xp_earned
    )<|MERGE_RESOLUTION|>--- conflicted
+++ resolved
@@ -1,13 +1,6 @@
 """Minigames API routes - Bug Hunt and other mini-games."""
 
 from datetime import datetime
-<<<<<<< HEAD
-from typing import Optional
-from fastapi import APIRouter, Depends, HTTPException, Query, Header
-from sqlalchemy.orm import Session
-from sqlalchemy import desc, func
-=======
->>>>>>> 40f28b87
 
 from app.content.bug_templates import (
     BugTemplate,
@@ -15,7 +8,6 @@
     get_template_by_id,
 )
 from app.database import get_db
-from app.i18n import get_bug_template_i18n
 from app.models import BugHuntGame, Player, PlayerStats
 from app.schemas.minigame import (
     BugHuntStartRequest,
@@ -27,12 +19,9 @@
     LeaderboardResponse,
     PlayerBugHuntStatsResponse,
 )
-<<<<<<< HEAD
-=======
 from fastapi import APIRouter, Depends, HTTPException, Query
 from sqlalchemy import desc, func
 from sqlalchemy.orm import Session
->>>>>>> 40f28b87
 
 router = APIRouter()
 
@@ -42,8 +31,7 @@
 @router.post("/bug-hunt/start", response_model=BugHuntStartResponse)
 async def start_bug_hunt(
     request: BugHuntStartRequest,
-    db: Session = Depends(get_db),
-    accept_language: str = Header(default="es", alias="Accept-Language")
+    db: Session = Depends(get_db)
 ):
     """
     Start a new Bug Hunt game session.
@@ -52,13 +40,7 @@
     - **difficulty**: Optional difficulty level (easy, medium, hard)
 
     Returns a code snippet with bugs and a session ID for submission.
-    Supports i18n via Accept-Language header (es, en).
-    """
-    # Extract language code (handle "es-ES" -> "es", "en-US" -> "en")
-    language = accept_language.split("-")[0].lower() if accept_language else "es"
-    if language not in ["es", "en"]:
-        language = "es"  # Default to Spanish
-
+    """
     # Verify player exists
     player = db.query(Player).filter(Player.id == request.player_id).first()
     if not player:
@@ -69,16 +51,6 @@
         template: BugTemplate = get_random_template(difficulty=request.difficulty)
     except ValueError as e:
         raise HTTPException(status_code=400, detail=str(e))
-
-    # Get translated metadata
-    try:
-        i18n_data = get_bug_template_i18n(template.id, language)
-    except ValueError:
-        # Fallback to template defaults if translation not found
-        i18n_data = {
-            "title": template.title,
-            "description": template.description
-        }
 
     # Create game session
     started_at = datetime.utcnow()
@@ -101,8 +73,8 @@
     return BugHuntStartResponse(
         session_id=game_session.id,
         template_id=template.id,
-        title=i18n_data["title"],
-        description=i18n_data["description"],
+        title=template.title,
+        description=template.description,
         difficulty=template.difficulty,
         code=template.code,
         bugs_count=len(template.bugs),
@@ -167,8 +139,7 @@
 @router.post("/bug-hunt/submit", response_model=BugHuntSubmitResponse)
 async def submit_bug_hunt(
     request: BugHuntSubmitRequest,
-    db: Session = Depends(get_db),
-    accept_language: str = Header(default="es", alias="Accept-Language")
+    db: Session = Depends(get_db)
 ):
     """
     Submit Bug Hunt answers and get results.
@@ -179,13 +150,7 @@
     - **time_seconds**: Time taken to complete
 
     Returns score, XP earned, and detailed results.
-    Supports i18n via Accept-Language header (es, en).
-    """
-    # Extract language code (handle "es-ES" -> "es", "en-US" -> "en")
-    language = accept_language.split("-")[0].lower() if accept_language else "es"
-    if language not in ["es", "en"]:
-        language = "es"  # Default to Spanish
-
+    """
     # Get game session
     game_session = db.query(BugHuntGame).filter(BugHuntGame.id == request.session_id).first()
     if not game_session:
@@ -200,13 +165,6 @@
         template = get_template_by_id(game_session.template_id)
     except ValueError:
         raise HTTPException(status_code=500, detail="Template not found")
-
-    # Get translated bug descriptions
-    try:
-        i18n_data = get_bug_template_i18n(template.id, language)
-        i18n_bugs = {i: bug for i, bug in enumerate(i18n_data.get("bugs", []))}
-    except ValueError:
-        i18n_bugs = {}
 
     # Extract correct bug lines from template
     correct_bug_lines = {bug["line"] for bug in template.bugs}
@@ -230,33 +188,27 @@
         difficulty=template.difficulty
     )
 
-    # Build detailed results with translations
+    # Build detailed results
     results = []
-    for idx, bug in enumerate(template.bugs):
+    for bug in template.bugs:
         line = bug["line"]
         was_found = line in submitted_lines
-
-        # Get translated description or fallback to original
-        translated_bug = i18n_bugs.get(idx, {})
-        description = translated_bug.get("description", bug["description"])
-
         results.append(BugResult(
             line=line,
             found=was_found,
             is_correct=True,
             bug_type=bug["type"],
-            description=description
+            description=bug["description"]
         ))
 
-    # Add false positives to results (with translation)
-    no_bug_message = "No hay bug en esta línea" if language == "es" else "No bug on this line"
+    # Add false positives to results
     for line in false_positives_set:
         results.append(BugResult(
             line=line,
             found=True,
             is_correct=False,
             bug_type=None,
-            description=no_bug_message
+            description="No bug on this line"
         ))
 
     # Calculate accuracy
